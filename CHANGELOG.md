# Changelog
All notable changes to this project will be documented in this file.

The format is based on [Keep a Changelog](https://keepachangelog.com/en/1.0.0/),
and this project adheres to [Semantic Versioning](https://semver.org/spec/v2.0.0.html).

## [Unreleased]
### Added
- This project now keeps a Changelog

### Fixed
<<<<<<< HEAD
- CrystalMap properties allow arrays with number of dimensions greater than 2
=======
- EMsoft file reader reads unrefined Euler angles correctly
>>>>>>> 46b5becb
- ANG file reader now recognises phase IDs defined in the header<|MERGE_RESOLUTION|>--- conflicted
+++ resolved
@@ -9,9 +9,6 @@
 - This project now keeps a Changelog
 
 ### Fixed
-<<<<<<< HEAD
 - CrystalMap properties allow arrays with number of dimensions greater than 2
-=======
-- EMsoft file reader reads unrefined Euler angles correctly
->>>>>>> 46b5becb
-- ANG file reader now recognises phase IDs defined in the header+- ANG file reader now recognises phase IDs defined in the header
+- EMsoft file reader reads unrefined Euler angles correctly