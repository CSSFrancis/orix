--- conflicted
+++ resolved
@@ -2,11 +2,7 @@
  "cells": [
   {
    "cell_type": "markdown",
-<<<<<<< HEAD
-   "id": "double-sculpture",
-=======
    "id": "running-hungary",
->>>>>>> d4b490fb
    "metadata": {
     "nbsphinx": "hidden"
    },
@@ -16,11 +12,7 @@
   },
   {
    "cell_type": "markdown",
-<<<<<<< HEAD
-   "id": "opened-entity",
-=======
    "id": "related-justice",
->>>>>>> d4b490fb
    "metadata": {},
    "source": [
     "# Stereographic projection\n",
@@ -47,11 +39,7 @@
   {
    "cell_type": "code",
    "execution_count": null,
-<<<<<<< HEAD
-   "id": "married-career",
-=======
    "id": "theoretical-jenny",
->>>>>>> d4b490fb
    "metadata": {},
    "outputs": [],
    "source": [
@@ -77,11 +65,7 @@
   },
   {
    "cell_type": "markdown",
-<<<<<<< HEAD
-   "id": "atlantic-strip",
-=======
    "id": "incorporate-saudi",
->>>>>>> d4b490fb
    "metadata": {},
    "source": [
     "## Plot vectors"
@@ -89,11 +73,7 @@
   },
   {
    "cell_type": "markdown",
-<<<<<<< HEAD
-   "id": "creative-secretariat",
-=======
    "id": "medical-preview",
->>>>>>> d4b490fb
    "metadata": {},
    "source": [
     "Plotting three vectors with\n",
@@ -104,11 +84,7 @@
   {
    "cell_type": "code",
    "execution_count": null,
-<<<<<<< HEAD
-   "id": "behavioral-dublin",
-=======
    "id": "responsible-junior",
->>>>>>> d4b490fb
    "metadata": {},
    "outputs": [],
    "source": [
@@ -119,11 +95,7 @@
   },
   {
    "cell_type": "markdown",
-<<<<<<< HEAD
-   "id": "fitted-solomon",
-=======
    "id": "subjective-place",
->>>>>>> d4b490fb
    "metadata": {},
    "source": [
     "Hover the cursor over the equatorial plane to see the spherical coordinates when\n",
@@ -135,11 +107,7 @@
   {
    "cell_type": "code",
    "execution_count": null,
-<<<<<<< HEAD
-   "id": "early-customer",
-=======
    "id": "accurate-lewis",
->>>>>>> d4b490fb
    "metadata": {},
    "outputs": [],
    "source": [
@@ -148,11 +116,7 @@
   },
   {
    "cell_type": "markdown",
-<<<<<<< HEAD
-   "id": "placed-pizza",
-=======
    "id": "civil-taste",
->>>>>>> d4b490fb
    "metadata": {},
    "source": [
     "### Upper and lower hemisphere\n",
@@ -166,11 +130,7 @@
   {
    "cell_type": "code",
    "execution_count": null,
-<<<<<<< HEAD
-   "id": "welsh-knowing",
-=======
    "id": "bizarre-signal",
->>>>>>> d4b490fb
    "metadata": {},
    "outputs": [],
    "source": [
@@ -190,11 +150,7 @@
   },
   {
    "cell_type": "markdown",
-<<<<<<< HEAD
-   "id": "signal-chest",
-=======
    "id": "muslim-faculty",
->>>>>>> d4b490fb
    "metadata": {},
    "source": [
     "Here,\n",
@@ -207,11 +163,7 @@
   },
   {
    "cell_type": "markdown",
-<<<<<<< HEAD
-   "id": "immune-ivory",
-=======
    "id": "powerful-industry",
->>>>>>> d4b490fb
    "metadata": {},
    "source": [
     "### Control grid\n",
@@ -228,11 +180,7 @@
   {
    "cell_type": "code",
    "execution_count": null,
-<<<<<<< HEAD
-   "id": "single-interpretation",
-=======
    "id": "engaging-beach",
->>>>>>> d4b490fb
    "metadata": {},
    "outputs": [],
    "source": [
@@ -253,11 +201,7 @@
   },
   {
    "cell_type": "markdown",
-<<<<<<< HEAD
-   "id": "utility-soldier",
-=======
    "id": "funny-basin",
->>>>>>> d4b490fb
    "metadata": {},
    "source": [
     "### Annotate vectors\n",
@@ -269,11 +213,7 @@
   {
    "cell_type": "code",
    "execution_count": null,
-<<<<<<< HEAD
-   "id": "arbitrary-protection",
-=======
    "id": "close-farming",
->>>>>>> d4b490fb
    "metadata": {},
    "outputs": [],
    "source": [
@@ -298,11 +238,7 @@
   },
   {
    "cell_type": "markdown",
-<<<<<<< HEAD
-   "id": "compact-afghanistan",
-=======
    "id": "acoustic-antigua",
->>>>>>> d4b490fb
    "metadata": {},
    "source": [
     "### Pass spherical coordinates\n",
@@ -313,11 +249,7 @@
   {
    "cell_type": "code",
    "execution_count": null,
-<<<<<<< HEAD
-   "id": "inside-twins",
-=======
    "id": "secondary-twelve",
->>>>>>> d4b490fb
    "metadata": {
     "tags": [
      "nbsphinx-thumbnail"
@@ -336,11 +268,7 @@
   },
   {
    "cell_type": "markdown",
-<<<<<<< HEAD
-   "id": "honest-hughes",
-=======
    "id": "proper-current",
->>>>>>> d4b490fb
    "metadata": {},
    "source": [
     "Here, we also passed `None` to\n",
@@ -350,11 +278,7 @@
   },
   {
    "cell_type": "markdown",
-<<<<<<< HEAD
-   "id": "operational-rates",
-=======
    "id": "about-victorian",
->>>>>>> d4b490fb
    "metadata": {},
    "source": [
     "## Experimental functionality\n",
@@ -366,11 +290,7 @@
   {
    "cell_type": "code",
    "execution_count": null,
-<<<<<<< HEAD
-   "id": "tight-novelty",
-=======
    "id": "manufactured-fluid",
->>>>>>> d4b490fb
    "metadata": {},
    "outputs": [],
    "source": [
