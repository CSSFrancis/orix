--- conflicted
+++ resolved
@@ -394,21 +394,7 @@
         if antipodal:
             abcd = r._differentiators()
         else:
-<<<<<<< HEAD
-            abcd = np.stack([r.a, r.b, r.c, r.d, r.improper], axis=-1).round(12)
-
-=======
-            abcd = np.stack(
-                [
-                    rotation.a,
-                    rotation.b,
-                    rotation.c,
-                    rotation.d,
-                    rotation.improper,
-                ],
-                axis=-1,
-            ).round(10)
->>>>>>> c64d60c1
+            abcd = np.stack([r.a, r.b, r.c, r.d, r.improper], axis=-1).round(10)
         _, idx, inv = np.unique(abcd, axis=0, return_index=True, return_inverse=True)
         idx_argsort = np.argsort(idx)
         idx_sort = idx[idx_argsort]
@@ -572,206 +558,6 @@
             dot_products[self.improper] = 0
         return dot_products
 
-<<<<<<< HEAD
-=======
-    @classmethod
-    def from_neo_euler(cls, neo_euler: "NeoEuler") -> Rotation:
-        """Create rotations from a neo-euler (vector) representation.
-
-        Parameters
-        ----------
-        neo_euler
-            Vector parametrization of rotations.
-
-        Returns
-        -------
-        rot
-            New rotations.
-        """
-        s = np.sin(neo_euler.angle / 2)
-        a = np.cos(neo_euler.angle / 2)
-        b = s * neo_euler.axis.x
-        c = s * neo_euler.axis.y
-        d = s * neo_euler.axis.z
-        rot = cls(np.stack([a, b, c, d], axis=-1))
-        return rot
-
-    @classmethod
-    def from_axes_angles(
-        cls,
-        axes: Union[np.ndarray, Vector3d, tuple, list],
-        angles: Union[np.ndarray, tuple, list],
-    ) -> Rotation:
-        """Create rotation(s) from axis-angle pair(s).
-
-        Parameters
-        ----------
-        axes
-            The axis of rotation.
-        angles
-            The angle of rotation, in radians.
-
-        Returns
-        -------
-        rot
-            Rotations.
-
-        Examples
-        --------
-        >>> from orix.quaternion import Rotation
-        >>> rot = Rotation.from_axes_angles((0, 0, -1), np.pi / 2)
-        >>> rot
-        Rotation (1,)
-        [[ 0.7071  0.      0.     -0.7071]]
-
-        See Also
-        --------
-        from_neo_euler
-        """
-        axangle = AxAngle.from_axes_angles(axes, angles)
-        return cls.from_neo_euler(axangle)
-
-    # TODO: Remove decorator and **kwargs in 1.0
-    @deprecated_argument("convention", since="0.9", removal="1.0")
-    def to_euler(self, **kwargs) -> np.ndarray:
-        r"""Return the rotations as Euler angles in the Bunge convention
-        :cite:`rowenhorst2015consistent`.
-
-        Returns
-        -------
-        eu
-            Array of Euler angles in radians, in the ranges
-            :math:`\phi_1 \in [0, 2\pi]`, :math:`\Phi \in [0, \pi]`, and
-            :math:`\phi_1 \in [0, 2\pi]`.
-        """
-        # A.14 from Modelling Simul. Mater. Sci. Eng. 23 (2015) 083501
-        n = self.data.shape[:-1]
-        eu = np.zeros(n + (3,))
-
-        a, b, c, d = self.a, self.b, self.c, self.d
-
-        q03 = a**2 + d**2
-        q12 = b**2 + c**2
-        chi = np.sqrt(q03 * q12)
-
-        # P = 1
-
-        q12_is_zero = q12 == 0
-        if np.sum(q12_is_zero) > 0:
-            alpha = np.arctan2(-2 * a * d, a**2 - d**2)
-            eu[..., 0] = np.where(q12_is_zero, alpha, eu[..., 0])
-            eu[..., 1] = np.where(q12_is_zero, 0, eu[..., 1])
-            eu[..., 2] = np.where(q12_is_zero, 0, eu[..., 2])
-
-        q03_is_zero = q03 == 0
-        if np.sum(q03_is_zero) > 0:
-            alpha = np.arctan2(2 * b * c, b**2 - c**2)
-            eu[..., 0] = np.where(q03_is_zero, alpha, eu[..., 0])
-            eu[..., 1] = np.where(q03_is_zero, np.pi, eu[..., 1])
-            eu[..., 2] = np.where(q03_is_zero, 0, eu[..., 2])
-
-        if np.sum(chi != 0) > 0:
-            not_zero = ~np.isclose(chi, 0)
-            alpha = np.arctan2(
-                np.divide(
-                    b * d - a * c, chi, where=not_zero, out=np.full_like(chi, np.inf)
-                ),
-                np.divide(
-                    -a * b - c * d, chi, where=not_zero, out=np.full_like(chi, np.inf)
-                ),
-            )
-            beta = np.arctan2(2 * chi, q03 - q12)
-            gamma = np.arctan2(
-                np.divide(
-                    a * c + b * d, chi, where=not_zero, out=np.full_like(chi, np.inf)
-                ),
-                np.divide(
-                    c * d - a * b, chi, where=not_zero, out=np.full_like(chi, np.inf)
-                ),
-            )
-            eu[..., 0] = np.where(not_zero, alpha, eu[..., 0])
-            eu[..., 1] = np.where(not_zero, beta, eu[..., 1])
-            eu[..., 2] = np.where(not_zero, gamma, eu[..., 2])
-
-        # Reduce Euler angles to definition range
-        eu[np.abs(eu) < _FLOAT_EPS] = 0
-        eu = np.where(eu < 0, np.mod(eu + 2 * np.pi, (2 * np.pi, np.pi, 2 * np.pi)), eu)
-
-        return eu
-
-    # TODO: Remove decorator, **kwargs, and use of "convention" in 1.0
-    @classmethod
-    @deprecated_argument("convention", "0.9", "1.0", "direction")
-    def from_euler(
-        cls,
-        euler: Union[np.ndarray, list, tuple],
-        direction: str = "lab2crystal",
-        **kwargs,
-    ) -> Rotation:
-        """Create a rotation from an array of Euler angles in radians.
-
-        Parameters
-        ----------
-        euler
-            Euler angles in radians in the Bunge convention.
-        direction
-            "lab2crystal" (default) or "crystal2lab". "lab2crystal"
-            is the Bunge convention. If "MTEX" is provided then the
-            direction is "crystal2lab".
-        """
-        direction = direction.lower()
-        if direction == "mtex" or (
-            "convention" in kwargs and kwargs["convention"] == "mtex"
-        ):
-            # MTEX uses bunge but with lab2crystal referencing:
-            # see - https://mtex-toolbox.github.io/MTEXvsBungeConvention.html
-            # and orix issue #215
-            direction = "crystal2lab"
-
-        directions = ["lab2crystal", "crystal2lab"]
-
-        # processing directions
-        if direction not in directions:
-            raise ValueError(
-                f"The chosen direction is not one of the allowed options {directions}"
-            )
-
-        euler = np.asarray(euler)
-        if np.any(np.abs(euler) > 4 * np.pi):
-            warnings.warn(
-                "Angles are assumed to be in radians, but degrees might have been "
-                "passed."
-            )
-        n = euler.shape[:-1]
-        alpha, beta, gamma = euler[..., 0], euler[..., 1], euler[..., 2]
-
-        # Uses A.5 & A.6 from Modelling Simul. Mater. Sci. Eng. 23
-        # (2015) 083501
-        sigma = 0.5 * np.add(alpha, gamma)
-        delta = 0.5 * np.subtract(alpha, gamma)
-        c = np.cos(beta / 2)
-        s = np.sin(beta / 2)
-
-        # Using P = 1 from A.6
-        q = np.zeros(n + (4,))
-        q[..., 0] = c * np.cos(sigma)
-        q[..., 1] = -s * np.cos(delta)
-        q[..., 2] = -s * np.sin(delta)
-        q[..., 3] = -c * np.sin(sigma)
-
-        for i in [1, 2, 3, 0]:  # flip the zero element last
-            q[..., i] = np.where(q[..., 0] < 0, -q[..., i], q[..., i])
-
-        data = Quaternion(q)
-
-        if direction == "crystal2lab":
-            data = ~data
-
-        rot = cls(data)
-        rot.improper = np.zeros(n)
-        return rot
-
->>>>>>> c64d60c1
     def to_matrix(self) -> np.ndarray:
         """Return the rotations as orientation matrices
         :cite:`rowenhorst2015consistent`.
@@ -793,15 +579,9 @@
         """
         return super().to_matrix()
 
-<<<<<<< HEAD
     # TODO: Remove **kwargs in 1.0
     def to_euler(self, **kwargs) -> np.ndarray:
         r"""Return the rotations as Euler angles in the Bunge convention
-=======
-    @classmethod
-    def from_matrix(cls, matrix: Union[np.ndarray, list, tuple]) -> Rotation:
-        """Return rotations from the orientation matrices
->>>>>>> c64d60c1
         :cite:`rowenhorst2015consistent`.
 
         Returns
