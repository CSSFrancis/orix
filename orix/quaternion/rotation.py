--- conflicted
+++ resolved
@@ -47,11 +47,7 @@
 
 from orix.quaternion import Quaternion
 from orix.vector import AxAngle, Vector3d
-<<<<<<< HEAD
-=======
-from orix.scalar import Scalar
 from orix._util import deprecated
->>>>>>> ed718761
 
 # Used to round values below 1e-16 to zero
 _FLOAT_EPS = np.finfo(float).eps
