# -*- coding: utf-8 -*-
# Copyright 2018-2022 the orix developers
#
# This file is part of orix.
#
# orix is free software: you can redistribute it and/or modify
# it under the terms of the GNU General Public License as published by
# the Free Software Foundation, either version 3 of the License, or
# (at your option) any later version.
#
# orix is distributed in the hope that it will be useful,
# but WITHOUT ANY WARRANTY; without even the implied warranty of
# MERCHANTABILITY or FITNESS FOR A PARTICULAR PURPOSE.  See the
# GNU General Public License for more details.
#
# You should have received a copy of the GNU General Public License
# along with orix.  If not, see <http://www.gnu.org/licenses/>.

"""Inverse pole figure plot inheriting from
:class:`~orix.plot.StereographicPlot` for plotting of
:class:`~orix.vector.Vector3d`, typically parallel to sample directions,
rotated by orientations.
"""

from typing import Any, Dict, List, Optional, Tuple, Union

import matplotlib.axes as maxes
from matplotlib.figure import Figure
from matplotlib.patches import PathPatch
import matplotlib.projections as mprojections
import matplotlib.pyplot as plt
import numpy as np

from orix.crystal_map import Phase
from orix.measure import pole_density_function
from orix.plot.direction_color_keys.direction_color_key_tsl import DirectionColorKeyTSL
from orix.plot.stereographic_plot import ZORDER, StereographicPlot
from orix.quaternion import Orientation
from orix.quaternion.symmetry import C1, Symmetry
from orix.vector import Miller, Vector3d


class InversePoleFigurePlot(StereographicPlot):
    """Inverse pole figure plot of :class:`~orix.vector.Vector3d`, which
    is a stereographic plot for showing sample directions with respect
    to a crystal reference frame.

    Inherits from :class:`~orix.plot.StereographicPlot`.
    """

    name = "ipf"

    def __init__(
        self,
        *args: Any,
        symmetry: Optional[Symmetry] = None,
        direction: Optional[Vector3d] = None,
        hemisphere: Optional[str] = None,
        **kwargs: Any,
    ) -> None:
        """Create an inverse pole figure axis for plotting
        :class:`~orix.vector.Vector3d`.

        Parameters
        ----------
        args
            Arguments passed to
            :meth:`orix.plot.StereographicPlot.__init__`.
        symmetry
            Laue group symmetry of crystal to plot directions with. If
            not given, point group C1 (only identity rotation) is used.
        direction
            Sample direction to plot with respect to crystal directions.
            If not given, the out of plane direction, sample Z, is used.
        hemisphere
            Which hemisphere(s) to plot the vectors in. If not given,
            "upper" is used. Options are "upper", "lower", and "both",
            which plots two projections side by side.
        kwargs
            Keyword arguments passed to
            :meth:`orix.plot.StereographicPlot.__init__`.
        """
        super().__init__(*args, **kwargs)

        if hemisphere is not None:
            self.hemisphere = hemisphere

        if direction is None:
            direction = Vector3d.zvector()
        self._direction = direction

        if symmetry is None:
            symmetry = C1
        self._symmetry = symmetry

        self.restrict_to_sector(self._symmetry.fundamental_sector)

        self._add_crystal_direction_labels()

    @property
    def _edge_patch(self) -> PathPatch:
        """Easy access to the fundamental sector border patch."""
        patches = self.patches
        return patches[self._has_collection(label="sa_sector", collections=patches)[1]]

    def pole_density_function(
        self,
        *args: Union[np.ndarray, Vector3d],
        resolution: float = 0.25,
        sigma: float = 5,
        log: bool = False,
        colorbar: bool = True,
        weights: Optional[np.ndarray] = None,
        **kwargs: Any,
    ):
        """Compute the Inverse Pole Density Function (IPDF) of vectors
        in the stereographic projection. The PDF is computed within the
        fundamental sector of the point group symmetry. See
        :cite:`rohrer2004distribution`.

        Parameters
        ----------
        args
            Vector(s), or azimuth and polar angles of the vectors, the
            latter passed as two separate arguments.
        resolution
            The angular resolution of the sampling grid in degrees.
            Default value is 0.25.
        sigma
            The angular resolution of the applied broadening in degrees.
            Default value is 5.
        log
            If True the log(IPDF) is calculated. Default is True.
        colorbar
            If True a colorbar is shown alongside the IPDF plot.
            Default is True.
        weights
            The weights for the individual vectors. Default is None, in
            which case each vector is 1.
        kwargs
            Keyword arguments passed to
            :meth:`matplotlib.axes.Axes.pcolormesh`.

        See Also
        --------
        orix.measure.pole_density_function
        orix.plot.StereographicPlot.pole_density_function
        orix.vector.Vector3d.pole_density_function
        """

        hist, (x, y) = pole_density_function(
            *args,
            resolution=resolution,
            sigma=sigma,
            log=log,
            hemisphere=self.hemisphere,
            symmetry=self._symmetry,
            mrd=True,
            weights=weights,
        )

        new_kwargs = dict(zorder=ZORDER["mesh"], clip_on=True)
        updated_kwargs = {**kwargs, **new_kwargs}

        # plot mesh
        updated_kwargs.setdefault("cmap", "magma")
        # mpl.QuadMesh handles masked values by default
        pc = self.pcolormesh(x, y, hist, **updated_kwargs)

        if colorbar:
            label = "MRD"
            if log:
                label = f"log({label})"
            plt.colorbar(pc, label=label, ax=self)

    def scatter(
        self,
        *args: Union[Tuple[np.ndarray, np.ndarray], Orientation, Vector3d],
        **kwargs: Any,
    ) -> None:
        """A scatter plot of sample directions rotated by orientations,
        or orientations to rotate sample directions with.

        Parameters
        ----------
        args
            Spherical coordinates (azimuth, polar), orientations, or
            vectors. If spherical coordinates are given, they are
            assumed to describe unit vectors. Vectors will be made into
            unit vectors if they aren't already. If orientations are
            passed, the crystal directions returned are the sample
            :attr:`direction` rotated by the orientations.
        kwargs
            Keyword arguments passed to
            :meth:`matplotlib.axes.Axes.scatter`.

        See Also
        --------
        matplotlib.axes.Axes.scatter
        """
        crystal_directions = self._pretransform_input_ipf(args)
        super().scatter(crystal_directions, **kwargs)

    def show_hemisphere_label(self, **kwargs: Any) -> None:
        """Add a hemisphere label ("upper"/"lower") to the upper left
        outside the inverse pole figure.

        Parameters
        ----------
        kwargs
            Keyword arguments passed to
            :meth:`matplotlib.axes.Axes.text`.

        See Also
        --------
        hemisphere
        """
        new_kwargs = dict(ha="right", va="bottom")
        new_kwargs.update(kwargs)
        # TODO: Fix plotting of hemisphere labels for fundamental
        #  sectors with only two vertices on either side of equator (C3)
        x, y = self._edge_patch.get_path().vertices.T
        v = self._inverse_projection.xy2vector(np.min(x), np.max(y))
        self.text(v, s=self.hemisphere, **new_kwargs)

    def _add_crystal_direction_labels(self) -> None:
        """Add appropriately placed and nicely formatted crystal
        direction labels [uvw] or [UVTW] to the sector corners.
        """
        fs = self._symmetry.fundamental_sector
        vertices = fs.vertices
        if vertices.size > 0:
            center = fs.center.y[0]

            # Nicely formatted labels for crystal directions
            labels = _get_ipf_axes_labels(vertices, self._symmetry)
            x, y = self._projection.vector2xy(vertices)

            x_edge, y_edge = self._edge_patch.get_path().vertices.T
            x_min_edge, x_max_edge = np.min(x_edge), np.max(x_edge)
            y_min_edge, y_max_edge = np.min(y_edge), np.max(y_edge)
            pad = 0.01
            x_pad = pad * (x_max_edge - x_min_edge)
            y_pad = pad * (y_max_edge - y_min_edge)

            font_size = plt.rcParams["font.size"] + 4
            text_kw = dict(fontsize=font_size, zorder=10)
            for label, xi, yi in zip(labels, x, y):
                # Determine x and y coordinates of label relative to the
                # sector center, and adjust the alignment (starting
                # point) and shift accordingly, so that it doesn't cross
                # over the sector edge
                ha = "center"
                if np.isclose(yi, center, atol=1e-2):
                    va = "center"
                    if np.isclose(xi, x_min_edge, atol=1e-2):
                        ha = "right"
                        xi -= x_pad
                    else:
                        ha = "left"
                        xi += x_pad
                elif yi > center:
                    va = "bottom"
                    # Extra padding ensures [111] in symmetry Th is
                    # placed outside sector edge
                    yi = yi + y_pad + (y_max_edge - yi) * 0.2
                else:
                    va = "top"
                    yi -= y_pad

                maxes.Axes.text(self, xi, yi, s=label, va=va, ha=ha, **text_kw)

    def _pretransform_input_ipf(
        self, values: Union[Tuple[np.ndarray, np.ndarray], Orientation, Vector3d]
    ) -> Vector3d:
        """Return unit vectors within the inverse pole figure from input
        data.

        A call to
        :meth:`orix.plot.StereographicPlot._pretransform_input` after
        this method is required to obtain cartesian coordinates to pass
        to Matplotlib's methods.

        Parameters
        ----------
        values
            Spherical coordinates (azimuth, polar), orientations, or
            vectors. If spherical coordinates are given, they are
            assumed to describe unit vectors. Vectors will be made into
            unit vectors if they aren't already. If orientations are
            passed, the crystal directions returned are the sample
            direction rotated by the orientations.

        Returns
        -------
        v
            Crystal directions.
        """
        if len(values) == 2:  # (Azimuth, polar)
            v = Vector3d.from_polar(azimuth=values[0], polar=values[1])
        elif isinstance(values[0], Vector3d):
            v = values[0]
        else:  # Orientation
            v = values[0] * self._direction
        return v.in_fundamental_sector(self._symmetry)

    def plot_ipf_color_key(self, show_title: bool = True) -> None:
        """Plot an IPF color key code on this axis.

<<<<<<< HEAD
        Parameters
        ----------
        show_title
            If ``True`` the Laue group name is displayed as the axes
            title.

        This function maybe used to plot the IPF color key alongside
=======
        This function may be used to plot the IPF color key alongside
>>>>>>> 2fcba57e
        another plot where the same key was used to color
        :class:`~orix.quaternion.Orientation` or
        :class:`~orix.vector.Vector3d` data.
        """
        symmetry = self._symmetry
        direction_color_key = DirectionColorKeyTSL(symmetry)

        rgba_grid, (x_lim, y_lim) = direction_color_key._create_rgba_grid(
            return_extent=True
        )

        if show_title:
            label_xy = np.column_stack(
                self._projection.vector2xy(symmetry.fundamental_sector.vertices)
            )
            loc = None
            if label_xy.size != 0:
                # Expected title position
                expected_xy = np.array(
                    [np.diff(self.get_xlim())[0] / 2, np.max(self.get_ylim())]
                )
                is_close = np.isclose(label_xy, expected_xy, atol=0.1).all(axis=1)
                if any(is_close) and plt.rcParams["axes.titley"] is None:
                    loc = "left"
            self.set_title(symmetry.name, loc=loc, fontweight="bold")

        self.stereographic_grid(False)
        self._edge_patch.set_linewidth(1.5)
        self.imshow(rgba_grid, extent=x_lim + y_lim, zorder=0)


mprojections.register_projection(InversePoleFigurePlot)


def _setup_inverse_pole_figure_plot(
    symmetry: Symmetry,
    direction: Optional[Vector3d] = None,
    hemisphere: Optional[str] = None,
    figure_kwargs: Optional[Dict] = None,
) -> Tuple[Figure, maxes.Axes]:
    """Set up an inverse pole figure plot.

    Parameters
    ----------
    symmetry : ~orix.quaternion.Symmetry
        Laue group symmetry of crystal to plot directions with.
    direction : ~orix.vector.Vector3d, optional
        Sample direction to plot with respect to crystal directions. If
        not given, the out of plane direction, sample Z, is used.
    hemisphere : str, optional
        Which hemisphere(s) to plot the vectors in. If not given,
        "upper" is used. Options are "upper", "lower", and "both", which
        plots two projections side by side.
    figure_kwargs : dict, optional
        Dictionary of keyword arguments passed to
        :func:`matplotlib.pyplot.figure`.

    Returns
    -------
    figure : matplotlib.figure.Figure
    axes : matplotlib.axes.Axes
    """
    if direction is None:
        direction = Vector3d.zvector()

    n_plots = direction.size
    add_hemisphere_label = False
    if hemisphere is None:
        hemisphere = ["upper"] * n_plots
    elif hemisphere == "both":
        add_hemisphere_label = True
        hemisphere = ["upper"] * n_plots + ["lower"] * n_plots
        n_plots *= 2
        direction = Vector3d.stack((direction, direction))
    else:
        # Make iterable
        hemisphere = [hemisphere] * n_plots

    direction = direction.flatten()

    if n_plots <= 3:
        nrows = 1
        ncols = n_plots
    else:
        ncols = 3
        nrows = int(np.ceil(n_plots / 3))

    if figure_kwargs is None:
        figure_kwargs = dict()
    figure = plt.figure(**figure_kwargs)
    axes = []
    subplot_kw = dict(projection="ipf", symmetry=symmetry)
    for i in range(n_plots):
        subplot_kw.update(dict(direction=direction[i], hemisphere=hemisphere[i]))
        ax = figure.add_subplot(nrows, ncols, i + 1, **subplot_kw)

        label_xy = np.column_stack(
            ax._projection.vector2xy(symmetry.fundamental_sector.vertices)
        )
        loc = None
        if label_xy.size != 0:
            # Expected title position
            expected_xy = np.array(
                [np.diff(ax.get_xlim())[0] / 2, np.max(ax.get_ylim())]
            )
            is_close = np.isclose(label_xy, expected_xy, atol=0.1).all(axis=1)
            if any(is_close) and plt.rcParams["axes.titley"] is None:
                loc = "left"

        ax.set_title(_get_ipf_title(direction[i]), loc=loc, fontweight="bold")

        if add_hemisphere_label:
            ax.show_hemisphere_label()

        axes.append(ax)

    return figure, np.asarray(axes)


def _get_ipf_title(direction: Vector3d) -> str:
    """Get a nicely formatted sample direction string from vector
    coordinates.

    Parameters
    ----------
    direction
        Single vector denoting the sample direction.

    Returns
    -------
    str
    """
    v = Vector3d(((1, 0, 0), (0, 1, 0), (0, 0, 1)))
    idx = np.where(np.isclose(direction.unit.dot(v), 1))[0]
    if idx.size != 0:
        return ["x", "y", "z"][idx[0]]
    else:
        return np.array_str(direction.data.squeeze()).strip("[]")


def _get_ipf_axes_labels(vertices: Vector3d, symmetry: Symmetry) -> List[str]:
    r"""Get nicely formatted crystal direction strings from vector
    coordinates.

    Parameters
    ----------
    vertices
    symmetry
        Symmetry to determine which crystal directions `vertices`
        represent.

    Returns
    -------
    list of str
        List of strings, with -1 formatted like $\bar{1}$.
    """
    phase = Phase(point_group=symmetry)
    m = Miller(uvw=vertices.data, phase=phase)
    if symmetry.system in ["trigonal", "hexagonal"]:
        m.coordinate_format = "UVTW"
    axes = m.round(max_index=2).coordinates.astype(int)

    labels = []
    for ax in axes:
        label = r"[$"
        for i in ax:
            idx = str(abs(i))
            if i < 0:
                label += r"\bar{" + idx + r"}"
            else:
                label += idx
            label += " "
        label = label[:-1] + r"$]"
        labels.append(label)

    return labels<|MERGE_RESOLUTION|>--- conflicted
+++ resolved
@@ -307,17 +307,13 @@
     def plot_ipf_color_key(self, show_title: bool = True) -> None:
         """Plot an IPF color key code on this axis.
 
-<<<<<<< HEAD
         Parameters
         ----------
         show_title
             If ``True`` the Laue group name is displayed as the axes
             title.
 
-        This function maybe used to plot the IPF color key alongside
-=======
         This function may be used to plot the IPF color key alongside
->>>>>>> 2fcba57e
         another plot where the same key was used to color
         :class:`~orix.quaternion.Orientation` or
         :class:`~orix.vector.Vector3d` data.
